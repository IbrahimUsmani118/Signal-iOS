//
//  Copyright (c) 2019 Open Whisper Systems. All rights reserved.
//

#import "OWSDatabaseMigrationRunner.h"
#import "OWS100RemoveTSRecipientsMigration.h"
#import "OWS102MoveLoggingPreferenceToUserDefaults.h"
#import "OWS103EnableVideoCalling.h"
#import "OWS104CreateRecipientIdentities.h"
#import "OWS105AttachmentFilePaths.h"
#import "OWS107LegacySounds.h"
#import "OWS108CallLoggingPreference.h"
#import "OWS109OutgoingMessageState.h"
#import "OWSDatabaseMigration.h"
#import <SignalMessaging/SignalMessaging-Swift.h>
#import <SignalServiceKit/AppContext.h>

NS_ASSUME_NONNULL_BEGIN

@implementation OWSDatabaseMigrationRunner

#pragma mark - Dependencies

- (OWSPrimaryStorage *)primaryStorage
{
    OWSAssertDebug(SSKEnvironment.shared.primaryStorage);

    return SSKEnvironment.shared.primaryStorage;
}

- (SDSDatabaseStorage *)databaseStorage
{
    return SDSDatabaseStorage.shared;
}

#pragma mark -

// This should all migrations which do NOT qualify as safeBlockingMigrations:
- (NSArray<OWSDatabaseMigration *> *)allMigrations
{
    NSArray<OWSDatabaseMigration *> *prodMigrations = @[
        [[OWS100RemoveTSRecipientsMigration alloc] init],
        [[OWS102MoveLoggingPreferenceToUserDefaults alloc] init],
        [[OWS103EnableVideoCalling alloc] init],
        [[OWS104CreateRecipientIdentities alloc] init],
        [[OWS105AttachmentFilePaths alloc] init],
        [[OWS106EnsureProfileComplete alloc] init],
        [[OWS107LegacySounds alloc] init],
        [[OWS108CallLoggingPreference alloc] init],
        [[OWS109OutgoingMessageState alloc] init],
        [OWS110SortIdMigration new],
        [[OWS111UDAttributesMigration alloc] init],
        [[OWS112TypingIndicatorsMigration alloc] init],
        [[OWS113MultiAttachmentMediaMessages alloc] init],
        [[OWS114RemoveDynamicInteractions alloc] init],
        [OWS115EnsureProfileAvatars new]
    ];

<<<<<<< HEAD
    if (SSKFeatureFlags.storageMode != StorageModeYdb) {
        return [prodMigrations arrayByAddingObjectsFromArray:@ [[OWS115GRDBMigration new]]];
=======
    if (SSKFeatureFlags.useGRDB) {
        return [prodMigrations arrayByAddingObjectsFromArray:@ [[OWS1XXGRDBMigration new]]];
>>>>>>> 6173a7a3
    } else {
        return prodMigrations;
    }
}

- (void)assumeAllExistingMigrationsRun
{
    [self.databaseStorage writeWithBlock:^(SDSAnyWriteTransaction *transaction) {
        for (OWSDatabaseMigration *migration in self.allMigrations) {
            OWSLogInfo(@"Skipping migration on new install: %@", migration);

            [migration markAsCompleteWithTransaction:transaction];
        }
    }];
}

- (void)runAllOutstandingWithCompletion:(OWSDatabaseMigrationCompletion)completion
{
    [self removeUnknownMigrations];

    [self runMigrations:[self.allMigrations mutableCopy] completion:completion];
}

// Some users (especially internal users) will move back and forth between
// app versions.  Whenever they move "forward" in the version history, we
// want them to re-run any new migrations. Therefore, when they move "backward"
// in the version history, we cull any unknown migrations.
- (void)removeUnknownMigrations
{
    NSMutableSet<NSString *> *knownMigrationIds = [NSMutableSet new];
    for (OWSDatabaseMigration *migration in self.allMigrations) {
        [knownMigrationIds addObject:migration.migrationId];
    }

    [self.databaseStorage writeWithBlock:^(SDSAnyWriteTransaction *transaction) {
        NSArray<NSString *> *savedMigrationIds =
            [OWSDatabaseMigration allCompleteMigrationIdsWithTransaction:transaction];

        NSMutableSet<NSString *> *unknownMigrationIds = [NSMutableSet new];
        [unknownMigrationIds addObjectsFromArray:savedMigrationIds];
        [unknownMigrationIds minusSet:knownMigrationIds];

        for (NSString *unknownMigrationId in unknownMigrationIds) {
            OWSLogInfo(@"Culling unknown migration: %@", unknownMigrationId);
            [OWSDatabaseMigration markMigrationIdAsIncomplete:unknownMigrationId transaction:transaction];
        }
    }];
}

// Run migrations serially to:
//
// * Ensure predictable ordering.
// * Prevent them from interfering with each other (e.g. deadlock).
- (void)runMigrations:(NSMutableArray<OWSDatabaseMigration *> *)migrations
           completion:(OWSDatabaseMigrationCompletion)completion
{
    OWSAssertDebug(migrations);
    OWSAssertDebug(completion);

    // If there are no more migrations to run, complete.
    if (migrations.count < 1) {
        dispatch_async(dispatch_get_main_queue(), ^{
            completion();
        });
        return;
    }

    // Pop next migration from front of queue.
    OWSDatabaseMigration *migration = migrations.firstObject;
    [migrations removeObjectAtIndex:0];

    // If migration has already been run, skip it.
    if (migration.isCompleteWithSneakyTransaction) {
        [self runMigrations:migrations completion:completion];
        return;
    }

    OWSLogInfo(@"Running migration: %@ %@", migration, migration.migrationId);

    [migration runUpWithCompletion:^{
        OWSLogInfo(@"Migration complete: %@ %@", migration, migration.migrationId);

        [self runMigrations:migrations completion:completion];
    }];
}

@end

NS_ASSUME_NONNULL_END<|MERGE_RESOLUTION|>--- conflicted
+++ resolved
@@ -56,13 +56,8 @@
         [OWS115EnsureProfileAvatars new]
     ];
 
-<<<<<<< HEAD
     if (SSKFeatureFlags.storageMode != StorageModeYdb) {
-        return [prodMigrations arrayByAddingObjectsFromArray:@ [[OWS115GRDBMigration new]]];
-=======
-    if (SSKFeatureFlags.useGRDB) {
         return [prodMigrations arrayByAddingObjectsFromArray:@ [[OWS1XXGRDBMigration new]]];
->>>>>>> 6173a7a3
     } else {
         return prodMigrations;
     }
