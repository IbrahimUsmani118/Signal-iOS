--- conflicted
+++ resolved
@@ -615,12 +615,9 @@
     OWSAssertIsOnMainThread();
 
     self.isSetup = YES;
-<<<<<<< HEAD
     if (shouldSetHasLoadedContacts) {
         _hasLoadedContacts = YES;
     }
-=======
->>>>>>> 7183fdde
 
     if ([signalAccounts isEqual:self.signalAccounts]) {
         OWSLogDebug(@"SignalAccounts unchanged.");
