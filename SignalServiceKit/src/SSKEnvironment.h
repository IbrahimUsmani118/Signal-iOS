//
//  Copyright (c) 2020 Open Whisper Systems. All rights reserved.
//

NS_ASSUME_NONNULL_BEGIN

@class AccountServiceClient;
@class BulkProfileFetch;
@class BulkUUIDLookup;
@class ContactsUpdater;
@class EarlyMessageManager;
@class GroupsV2MessageProcessor;
@class MessageFetcherJob;
@class MessageProcessing;
@class MessageSenderJobQueue;
@class ModelReadCaches;
@class OWS2FAManager;
@class OWSAttachmentDownloads;
@class OWSBatchMessageProcessor;
@class OWSBlockingManager;
@class OWSDisappearingMessagesJob;
@class OWSIdentityManager;
@class OWSLinkPreviewManager;
@class OWSMessageDecrypter;
@class OWSMessageManager;
@class OWSMessageReceiver;
@class OWSMessageSender;
@class OWSOutgoingReceiptManager;
@class OWSPrimaryStorage;
@class OWSReadReceiptManager;
@class SDSDatabaseStorage;
@class SSKMessageDecryptJobQueue;
@class SSKPreKeyStore;
@class SSKPreferences;
@class SSKSessionStore;
@class SSKSignedPreKeyStore;
@class SignalServiceAddressCache;
@class StickerManager;
@class StorageCoordinator;
@class TSAccountManager;
@class TSNetworkManager;
@class TSSocketManager;
@class YapDatabaseConnection;

@protocol ContactsManagerProtocol;
@protocol NotificationsProtocol;
@protocol OWSCallMessageHandler;
@protocol ProfileManagerProtocol;
@protocol RemoteConfigManager;
@protocol OWSUDManager;
@protocol SSKReachabilityManager;
@protocol SyncManagerProtocol;
@protocol OWSTypingIndicators;
@protocol StorageServiceManagerProtocol;
@protocol GroupsV2;
@protocol GroupV2Updates;
@protocol PendingReadReceiptRecorder;
@protocol VersionedProfiles;

@interface SSKEnvironment : NSObject

+ (instancetype)new NS_UNAVAILABLE;
- (instancetype)init NS_UNAVAILABLE;

- (instancetype)initWithContactsManager:(id<ContactsManagerProtocol>)contactsManager
                     linkPreviewManager:(OWSLinkPreviewManager *)linkPreviewManager
                          messageSender:(OWSMessageSender *)messageSender
                  messageSenderJobQueue:(MessageSenderJobQueue *)messageSenderJobQueue
             pendingReadReceiptRecorder:(id<PendingReadReceiptRecorder>)pendingReadReceiptRecorder
                         profileManager:(id<ProfileManagerProtocol>)profileManager
                         primaryStorage:(nullable OWSPrimaryStorage *)primaryStorage
                        contactsUpdater:(ContactsUpdater *)contactsUpdater
                         networkManager:(TSNetworkManager *)networkManager
                         messageManager:(OWSMessageManager *)messageManager
                        blockingManager:(OWSBlockingManager *)blockingManager
                        identityManager:(OWSIdentityManager *)identityManager
                    remoteConfigManager:(id<RemoteConfigManager>)remoteConfigManager
                           sessionStore:(SSKSessionStore *)sessionStore
                      signedPreKeyStore:(SSKSignedPreKeyStore *)signedPreKeyStore
                            preKeyStore:(SSKPreKeyStore *)preKeyStore
                              udManager:(id<OWSUDManager>)udManager
                       messageDecrypter:(OWSMessageDecrypter *)messageDecrypter
                 messageDecryptJobQueue:(SSKMessageDecryptJobQueue *)messageDecryptJobQueue
                  batchMessageProcessor:(OWSBatchMessageProcessor *)batchMessageProcessor
                        messageReceiver:(OWSMessageReceiver *)messageReceiver
               groupsV2MessageProcessor:(GroupsV2MessageProcessor *)groupsV2MessageProcessor
                          socketManager:(TSSocketManager *)socketManager
                       tsAccountManager:(TSAccountManager *)tsAccountManager
                          ows2FAManager:(OWS2FAManager *)ows2FAManager
                disappearingMessagesJob:(OWSDisappearingMessagesJob *)disappearingMessagesJob
                     readReceiptManager:(OWSReadReceiptManager *)readReceiptManager
                 outgoingReceiptManager:(OWSOutgoingReceiptManager *)outgoingReceiptManager
                    reachabilityManager:(id<SSKReachabilityManager>)reachabilityManager
                            syncManager:(id<SyncManagerProtocol>)syncManager
                       typingIndicators:(id<OWSTypingIndicators>)typingIndicators
                    attachmentDownloads:(OWSAttachmentDownloads *)attachmentDownloads
                         stickerManager:(StickerManager *)stickerManager
                        databaseStorage:(SDSDatabaseStorage *)databaseStorage
              signalServiceAddressCache:(SignalServiceAddressCache *)signalServiceAddressCache
                   accountServiceClient:(AccountServiceClient *)accountServiceClient
                  storageServiceManager:(id<StorageServiceManagerProtocol>)storageServiceManager
                     storageCoordinator:(StorageCoordinator *)storageCoordinator
                         sskPreferences:(SSKPreferences *)sskPreferences
                               groupsV2:(id<GroupsV2>)groupsV2
                         groupV2Updates:(id<GroupV2Updates>)groupV2Updates
                      messageProcessing:(MessageProcessing *)messageProcessing
                      messageFetcherJob:(MessageFetcherJob *)messageFetcherJob
                       bulkProfileFetch:(BulkProfileFetch *)bulkProfileFetch
                         bulkUUIDLookup:(BulkUUIDLookup *)bulkUUIDLookup
                      versionedProfiles:(id<VersionedProfiles>)versionedProfiles
<<<<<<< HEAD
                        modelReadCaches:(ModelReadCaches *)modelReadCaches NS_DESIGNATED_INITIALIZER;
=======
                    earlyMessageManager:(EarlyMessageManager *)earlyMessageManager NS_DESIGNATED_INITIALIZER;
>>>>>>> 9782dc70

@property (nonatomic, readonly, class) SSKEnvironment *shared;

+ (void)setShared:(SSKEnvironment *)env;

#ifdef DEBUG
// Should only be called by tests.
+ (void)clearSharedForTests;
#endif

+ (BOOL)hasShared;

@property (nonatomic, readonly) id<ContactsManagerProtocol> contactsManager;
@property (nonatomic, readonly) OWSLinkPreviewManager *linkPreviewManager;
@property (nonatomic, readonly) OWSMessageSender *messageSender;
@property (nonatomic, readonly) MessageSenderJobQueue *messageSenderJobQueue;
@property (nonatomic, readonly) id<PendingReadReceiptRecorder> pendingReadReceiptRecorder;
@property (nonatomic, readonly) id<ProfileManagerProtocol> profileManager;
@property (nonatomic, readonly) ContactsUpdater *contactsUpdater;
@property (nonatomic, readonly) TSNetworkManager *networkManager;
@property (nonatomic, readonly) OWSMessageManager *messageManager;
@property (nonatomic, readonly) OWSBlockingManager *blockingManager;
@property (nonatomic, readonly) OWSIdentityManager *identityManager;
@property (nonatomic, readonly) id<RemoteConfigManager> remoteConfigManager;
@property (nonatomic, readonly) SSKSessionStore *sessionStore;
@property (nonatomic, readonly) SSKSignedPreKeyStore *signedPreKeyStore;
@property (nonatomic, readonly) SSKPreKeyStore *preKeyStore;
@property (nonatomic, readonly) id<OWSUDManager> udManager;
@property (nonatomic, readonly) OWSMessageDecrypter *messageDecrypter;
@property (nonatomic, readonly) SSKMessageDecryptJobQueue *messageDecryptJobQueue;
@property (nonatomic, readonly) OWSBatchMessageProcessor *batchMessageProcessor;
@property (nonatomic, readonly) OWSMessageReceiver *messageReceiver;
@property (nonatomic, readonly) GroupsV2MessageProcessor *groupsV2MessageProcessor;
@property (nonatomic, readonly) TSSocketManager *socketManager;
@property (nonatomic, readonly) TSAccountManager *tsAccountManager;
@property (nonatomic, readonly) OWS2FAManager *ows2FAManager;
@property (nonatomic, readonly) OWSDisappearingMessagesJob *disappearingMessagesJob;
@property (nonatomic, readonly) OWSReadReceiptManager *readReceiptManager;
@property (nonatomic, readonly) OWSOutgoingReceiptManager *outgoingReceiptManager;
@property (nonatomic, readonly) id<SyncManagerProtocol> syncManager;
@property (nonatomic, readonly) id<SSKReachabilityManager> reachabilityManager;
@property (nonatomic, readonly) id<OWSTypingIndicators> typingIndicators;
@property (nonatomic, readonly) OWSAttachmentDownloads *attachmentDownloads;
@property (nonatomic, readonly) SignalServiceAddressCache *signalServiceAddressCache;
@property (nonatomic, readonly) AccountServiceClient *accountServiceClient;
@property (nonatomic, readonly) id<StorageServiceManagerProtocol> storageServiceManager;
@property (nonatomic, readonly) id<GroupsV2> groupsV2;
@property (nonatomic, readonly) id<GroupV2Updates> groupV2Updates;
@property (nonatomic, readonly) StickerManager *stickerManager;
@property (nonatomic, readonly) SDSDatabaseStorage *databaseStorage;
@property (nonatomic, readonly) StorageCoordinator *storageCoordinator;
@property (nonatomic, readonly) SSKPreferences *sskPreferences;
@property (nonatomic, readonly) MessageProcessing *messageProcessing;
@property (nonatomic, readonly) MessageFetcherJob *messageFetcherJob;
@property (nonatomic, readonly) BulkProfileFetch *bulkProfileFetch;
@property (nonatomic, readonly) BulkUUIDLookup *bulkUUIDLookup;
@property (nonatomic, readonly) id<VersionedProfiles> versionedProfiles;
<<<<<<< HEAD
@property (nonatomic, readonly) ModelReadCaches *modelReadCaches;
=======
@property (nonatomic, readonly) EarlyMessageManager *earlyMessageManager;
>>>>>>> 9782dc70

@property (nonatomic, readonly, nullable) OWSPrimaryStorage *primaryStorage;

// This property is configured after Environment is created.
@property (atomic, nullable) id<OWSCallMessageHandler> callMessageHandler;
// This property is configured after Environment is created.
@property (atomic) id<NotificationsProtocol> notificationsManager;

@property (atomic, readonly) YapDatabaseConnection *migrationDBConnection;

- (BOOL)isComplete;

- (void)warmCaches;

@end

NS_ASSUME_NONNULL_END<|MERGE_RESOLUTION|>--- conflicted
+++ resolved
@@ -108,11 +108,8 @@
                        bulkProfileFetch:(BulkProfileFetch *)bulkProfileFetch
                          bulkUUIDLookup:(BulkUUIDLookup *)bulkUUIDLookup
                       versionedProfiles:(id<VersionedProfiles>)versionedProfiles
-<<<<<<< HEAD
-                        modelReadCaches:(ModelReadCaches *)modelReadCaches NS_DESIGNATED_INITIALIZER;
-=======
+                        modelReadCaches:(ModelReadCaches *)modelReadCaches
                     earlyMessageManager:(EarlyMessageManager *)earlyMessageManager NS_DESIGNATED_INITIALIZER;
->>>>>>> 9782dc70
 
 @property (nonatomic, readonly, class) SSKEnvironment *shared;
 
@@ -170,11 +167,8 @@
 @property (nonatomic, readonly) BulkProfileFetch *bulkProfileFetch;
 @property (nonatomic, readonly) BulkUUIDLookup *bulkUUIDLookup;
 @property (nonatomic, readonly) id<VersionedProfiles> versionedProfiles;
-<<<<<<< HEAD
 @property (nonatomic, readonly) ModelReadCaches *modelReadCaches;
-=======
 @property (nonatomic, readonly) EarlyMessageManager *earlyMessageManager;
->>>>>>> 9782dc70
 
 @property (nonatomic, readonly, nullable) OWSPrimaryStorage *primaryStorage;
 
