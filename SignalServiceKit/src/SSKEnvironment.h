--- conflicted
+++ resolved
@@ -81,13 +81,9 @@
                         databaseStorage:(SDSDatabaseStorage *)databaseStorage
               signalServiceAddressCache:(SignalServiceAddressCache *)signalServiceAddressCache
                    accountServiceClient:(AccountServiceClient *)accountServiceClient
-<<<<<<< HEAD
-                  storageServiceManager:(<StorageServiceManagerProtocol>)storageServiceManager
+                  storageServiceManager:(id<StorageServiceManagerProtocol>)storageServiceManager
                      storageCoordinator:(StorageCoordinator *)storageCoordinator NS_DESIGNATED_INITIALIZER;
-=======
-                  storageServiceManager:(id<StorageServiceManagerProtocol>)storageServiceManager
-    NS_DESIGNATED_INITIALIZER;
->>>>>>> 157adcef
+
 
 - (instancetype)init NS_UNAVAILABLE;
 
