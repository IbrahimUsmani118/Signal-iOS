//
//  Copyright (c) 2019 Open Whisper Systems. All rights reserved.
//

import Foundation

/// By centralizing feature flags here and documenting their rollout plan, it's easier to review
/// which feature flags are in play.
@objc(SSKFeatureFlags)
public class FeatureFlags: NSObject {

    @objc
    public static var conversationSearch: Bool {
        return false
    }

    /// iOS has long supported sending oversized text as a sidecar attachment. The other clients
    /// simply displayed it as a text attachment. As part of the new cross-client long-text feature,
    /// we want to be able to display long text with attachments as well. Existing iOS clients
    /// won't properly display this, so we'll need to wait a while for rollout.
    /// The stakes aren't __too__ high, because legacy clients won't lose data - they just won't
    /// see the media attached to a long text message until they update their client.
    @objc
    public static var sendingMediaWithOversizeText: Bool {
        return true
    }

    @objc
    public static var useGRDB: Bool {
        if OWSIsDebugBuild() {
            return true
        } else {
            return false
        }
    }

    @objc
    public static let shouldPadAllOutgoingAttachments = false

    // Temporary flag helpful for development, where blowing away GRDB and re-running
    // the migration every launch is helpful.
    @objc
    public static let grdbMigratesFreshDBEveryLaunch = true

    @objc
    public static let stickerReceive = true

    // Don't consult this flag directly; instead consult
    // StickerManager.isStickerSendEnabled.  Sticker sending is
    // auto-enabled once the user receives any sticker content.
    @objc
    public static let stickerSend = true

    @objc
<<<<<<< HEAD
    public static let stickerAutoEnable = false
=======
    public static let stickerSharing = false

    @objc
    public static let stickerAutoEnable = true
>>>>>>> a095a1ab

    @objc
    public static let stickerSearch = false

    @objc
    public static let stickerPackOrdering = false

    // Don't enable this flag until the Desktop changes have been in production for a while.
    @objc
    public static let strictSyncTranscriptTimestamps = false

    @objc
    public static let ephemeralMessageSend = true
}<|MERGE_RESOLUTION|>--- conflicted
+++ resolved
@@ -52,14 +52,10 @@
     public static let stickerSend = true
 
     @objc
-<<<<<<< HEAD
-    public static let stickerAutoEnable = false
-=======
     public static let stickerSharing = false
 
     @objc
     public static let stickerAutoEnable = true
->>>>>>> a095a1ab
 
     @objc
     public static let stickerSearch = false
