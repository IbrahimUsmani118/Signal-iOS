--- conflicted
+++ resolved
@@ -237,14 +237,7 @@
     public static let pinsForNewUsers = true
 
     @objc
-<<<<<<< HEAD
-    public static let deviceTransferDestroyOldDevice = false
-=======
-    public static let deleteForEveryone = build.includes(.dev)
-
-    @objc
     public static let deviceTransferDestroyOldDevice = true
->>>>>>> d957dc8f
 
     @objc
     public static let deviceTransferThrowAway = false
