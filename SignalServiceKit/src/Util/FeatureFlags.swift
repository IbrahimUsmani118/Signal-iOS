--- conflicted
+++ resolved
@@ -18,11 +18,7 @@
     }
 }
 
-<<<<<<< HEAD
 let build: FeatureBuild = OWSIsDebugBuild() ? .dev : .qa
-=======
-let build: FeatureBuild = OWSIsDebugBuild() ? .dev : .production
->>>>>>> d2f0cd0c
 
 // MARK: -
 
