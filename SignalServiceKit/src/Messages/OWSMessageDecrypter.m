--- conflicted
+++ resolved
@@ -589,20 +589,13 @@
             return;
         }
 
-<<<<<<< HEAD
         OWSFailDebug(@"Could not decrypt UD message: %@", underlyingError);
         failureBlock(underlyingError);
         return;
     }
-=======
-        if (decryptResult.messageType == SMKMessageTypePrekey) {
-            // Check whether we need to refresh our PreKeys every time we receive a PreKeyWhisperMessage.
-            [TSPreKeyManager checkPreKeysIfNecessary];
-        }
->>>>>>> ca6ee52f
 
     if (decryptResult.messageType == SMKMessageTypePrekey) {
-        [TSPreKeyManager checkPreKeys];
+        [TSPreKeyManager checkPreKeysIfNecessary];
     }
 
     NSString *_Nullable senderE164 = decryptResult.senderE164;
