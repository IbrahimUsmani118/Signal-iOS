--- conflicted
+++ resolved
@@ -85,12 +85,8 @@
                         databaseStorage:(SDSDatabaseStorage *)databaseStorage
               signalServiceAddressCache:(SignalServiceAddressCache *)signalServiceAddressCache
                    accountServiceClient:(AccountServiceClient *)accountServiceClient
-<<<<<<< HEAD
-                  storageServiceManager:(<StorageServiceManagerProtocol>)storageServiceManager
+                  storageServiceManager:(id<StorageServiceManagerProtocol>)storageServiceManager
                      storageCoordinator:(StorageCoordinator *)storageCoordinator
-=======
-                  storageServiceManager:(id<StorageServiceManagerProtocol>)storageServiceManager
->>>>>>> 157adcef
 {
     self = [super init];
     if (!self) {
