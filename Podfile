--- conflicted
+++ resolved
@@ -1,9 +1,7 @@
 platform :ios, '15.0'
-<<<<<<< HEAD
 
 project File.expand_path('Signal.xcodeproj', __dir__)
-=======
->>>>>>> 7d25f137
+
 
 use_frameworks!
 
@@ -54,14 +52,11 @@
 
 pod 'Reachability', :inhibit_warnings => true
 
-<<<<<<< HEAD
 # AWS SDK dependencies
 pod 'AWSS3'
 pod 'AWSDynamoDB'
 pod 'AWSCore'
 
-=======
->>>>>>> 7d25f137
 def ui_pods
   pod 'BonMot', inhibit_warnings: true
   pod 'PureLayout', :inhibit_warnings => true
@@ -72,11 +67,7 @@
 end
 
 target 'Signal' do
-<<<<<<< HEAD
   project File.expand_path('Signal.xcodeproj', __dir__), 'Debug' => :debug, 'Release' => :release
-=======
-  project 'Signal.xcodeproj', 'Debug' => :debug, 'Release' => :release
->>>>>>> 7d25f137
 
   # Pods only available inside the main Signal app
   ui_pods
@@ -110,7 +101,6 @@
 
 target 'SignalNSE' do
 end
-<<<<<<< HEAD
 
 post_install do |installer|
   enable_strip(installer)
@@ -128,25 +118,6 @@
   copy_acknowledgements
 end
 
-=======
-
-post_install do |installer|
-  enable_strip(installer)
-  enable_extension_support_for_purelayout(installer)
-  configure_warning_flags(installer)
-  configure_testable_build(installer)
-  promote_minimum_supported_version(installer)
-  disable_bitcode(installer)
-  disable_armv7(installer)
-  strip_valid_archs(installer)
-  update_frameworks_script(installer)
-  disable_non_development_pod_warnings(installer)
-#  fix_ringrtc_project_symlink(installer)
-  fetch_ringrtc
-  copy_acknowledgements
-end
-
->>>>>>> 7d25f137
 # Works around CocoaPods behavior designed for static libraries.
 # See https://github.com/CocoaPods/CocoaPods/issues/10277
 def enable_strip(installer)
@@ -192,70 +163,10 @@
       next unless ["Testable Release", "Debug", "Profiling"].include?(build_configuration.name)
       build_configuration.build_settings['ONLY_ACTIVE_ARCH'] = 'YES'
       build_configuration.build_settings['ENABLE_TESTABILITY'] = 'YES'
-<<<<<<< HEAD
-=======
-    end
-  end
-end
-
-# Xcode 13 dropped support for some older iOS versions. We only need them
-# to support our project's minimum version, so let's bump each Pod's min
-# version to our min to suppress these warnings.
-def promote_minimum_supported_version(installer)
-  project_min_version = current_target_definition.platform.deployment_target
-
-  installer.pods_project.targets.each do |target|
-    target.build_configurations.each do |build_configuration|
-      target_version_string = build_configuration.build_settings['IPHONEOS_DEPLOYMENT_TARGET']
-      target_version = Version.create(target_version_string)
-
-      if target_version < project_min_version
-        build_configuration.build_settings['IPHONEOS_DEPLOYMENT_TARGET'] = project_min_version.version
-      end
-    end
-  end
-end
-
-
-def disable_bitcode(installer)
-  installer.pods_project.targets.each do |target|
-    target.build_configurations.each do |config|
-      config.build_settings['ENABLE_BITCODE'] = 'NO'
->>>>>>> 7d25f137
-    end
-  end
-end
-
-<<<<<<< HEAD
-# Xcode 13 dropped support for some older iOS versions. We only need them
-# to support our project's minimum version, so let's bump each Pod's min
-# version to our min to suppress these warnings.
-def promote_minimum_supported_version(installer)
-  project_min_version = current_target_definition.platform.deployment_target
-
-  installer.pods_project.targets.each do |target|
-    target.build_configurations.each do |build_configuration|
-      target_version_string = build_configuration.build_settings['IPHONEOS_DEPLOYMENT_TARGET']
-      target_version = Version.create(target_version_string)
-
-      if target_version < project_min_version
-        build_configuration.build_settings['IPHONEOS_DEPLOYMENT_TARGET'] = project_min_version.version
-      end
-    end
-  end
-end
-
-
-def disable_bitcode(installer)
-  installer.pods_project.targets.each do |target|
-    target.build_configurations.each do |config|
-      config.build_settings['ENABLE_BITCODE'] = 'NO'
-    end
-  end
-end
-
-=======
->>>>>>> 7d25f137
+    end
+  end
+end
+
 def disable_armv7(installer)
   installer.pods_project.targets.each do |target|
     target.build_configurations.each do |config|
