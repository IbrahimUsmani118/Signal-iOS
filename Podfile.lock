PODS:
<<<<<<< HEAD
  - AWSCore (2.40.2)
  - AWSDynamoDB (2.40.2):
    - AWSCore (= 2.40.2)
  - AWSS3 (2.40.2):
    - AWSCore (= 2.40.2)
=======
>>>>>>> 7d25f137
  - blurhash (0.0.1)
  - BonMot (6.0.0)
  - CocoaLumberjack (3.7.4):
    - CocoaLumberjack/Core (= 3.7.4)
  - CocoaLumberjack/Core (3.7.4)
  - GRDB.swift/SQLCipher (5.26.0):
    - SQLCipher (>= 3.4.0)
  - LibMobileCoin/CoreHTTP (6.0.2):
    - SwiftProtobuf (~> 1.5)
  - libPhoneNumber-iOS (1.2.0)
  - LibSignalClient (0.68.1)
  - LibSignalClient/Tests (0.68.1)
  - libwebp (1.3.2):
    - libwebp/demux (= 1.3.2)
    - libwebp/mux (= 1.3.2)
    - libwebp/webp (= 1.3.2)
  - libwebp/demux (1.3.2):
    - libwebp/webp
  - libwebp/mux (1.3.2):
    - libwebp/demux
  - libwebp/webp (1.3.2)
  - Logging (1.4.0)
  - lottie-ios (4.4.3)
  - Mantle (2.1.0):
    - Mantle/extobjc (= 2.1.0)
  - Mantle/extobjc (2.1.0)
  - MobileCoin/CoreHTTP (6.0.3):
    - LibMobileCoin/CoreHTTP (~> 6.0.0-pre1)
    - Logging (~> 1.4)
  - PureLayout (3.1.4)
  - Reachability (3.7.6)
  - SignalRingRTC (2.50.3):
    - SignalRingRTC/WebRTC (= 2.50.3)
  - SignalRingRTC/WebRTC (2.50.3)
  - SQLCipher (4.6.1):
    - SQLCipher/standard (= 4.6.1)
  - SQLCipher/common (4.6.1)
  - SQLCipher/standard (4.6.1):
    - SQLCipher/common
  - SwiftProtobuf (1.28.2)
  - YYImage (1.0.4):
    - YYImage/Core (= 1.0.4)
  - YYImage/Core (1.0.4)
  - YYImage/libwebp (1.0.4):
    - libwebp
    - YYImage/Core

DEPENDENCIES:
<<<<<<< HEAD
  - AWSCore
  - AWSDynamoDB
  - AWSS3
=======
>>>>>>> 7d25f137
  - blurhash (from `./ThirdParty/blurhash.podspec`)
  - BonMot
  - CocoaLumberjack
  - GRDB.swift/SQLCipher
  - LibMobileCoin/CoreHTTP (from `https://github.com/signalapp/libmobilecoin-ios-artifacts`, tag `signal/6.0.2`)
  - libPhoneNumber-iOS (from `https://github.com/signalapp/libPhoneNumber-iOS`, branch `signal-master`)
  - LibSignalClient (from `https://github.com/signalapp/libsignal.git`, tag `v0.68.1`)
  - LibSignalClient/Tests (from `https://github.com/signalapp/libsignal.git`, tag `v0.68.1`)
  - libwebp (from `./ThirdParty/libwebp.podspec.json`)
  - lottie-ios
  - Mantle (from `https://github.com/signalapp/Mantle`, branch `signal-master`)
  - MobileCoin/CoreHTTP (from `https://github.com/mobilecoinofficial/MobileCoin-Swift`, tag `v6.0.3`)
  - PureLayout
  - Reachability
  - SignalRingRTC (from `https://github.com/signalapp/ringrtc`, tag `v2.50.3`)
  - SQLCipher (from `https://github.com/signalapp/sqlcipher.git`, tag `v4.6.1-f_barrierfsync`)
  - SwiftProtobuf (= 1.28.2)
  - YYImage (from `https://github.com/signalapp/YYImage`)
  - YYImage/libwebp (from `https://github.com/signalapp/YYImage`)

SPEC REPOS:
  trunk:
<<<<<<< HEAD
    - AWSCore
    - AWSDynamoDB
    - AWSS3
=======
>>>>>>> 7d25f137
    - BonMot
    - CocoaLumberjack
    - GRDB.swift
    - Logging
    - lottie-ios
    - PureLayout
    - Reachability
    - SwiftProtobuf

EXTERNAL SOURCES:
  blurhash:
    :podspec: "./ThirdParty/blurhash.podspec"
  LibMobileCoin:
    :git: https://github.com/signalapp/libmobilecoin-ios-artifacts
    :submodules: true
    :tag: signal/6.0.2
  libPhoneNumber-iOS:
    :branch: signal-master
    :git: https://github.com/signalapp/libPhoneNumber-iOS
  LibSignalClient:
    :git: https://github.com/signalapp/libsignal.git
    :tag: v0.68.1
  libwebp:
    :podspec: "./ThirdParty/libwebp.podspec.json"
  Mantle:
    :branch: signal-master
    :git: https://github.com/signalapp/Mantle
  MobileCoin:
    :git: https://github.com/mobilecoinofficial/MobileCoin-Swift
    :tag: v6.0.3
  SignalRingRTC:
    :git: https://github.com/signalapp/ringrtc
    :tag: v2.50.3
  SQLCipher:
    :git: https://github.com/signalapp/sqlcipher.git
    :tag: v4.6.1-f_barrierfsync
  YYImage:
    :git: https://github.com/signalapp/YYImage

CHECKOUT OPTIONS:
  blurhash:
    :commit: 890ffdab14207154819415da7e6c969e9dfff0e9
    :git: https://github.com/signalapp/blurhash
  LibMobileCoin:
    :git: https://github.com/signalapp/libmobilecoin-ios-artifacts
    :submodules: true
    :tag: signal/6.0.2
  libPhoneNumber-iOS:
    :commit: 60482f7c0341e7c13e037ae1edbe8b359de7e6f3
    :git: https://github.com/signalapp/libPhoneNumber-iOS
  LibSignalClient:
    :git: https://github.com/signalapp/libsignal.git
    :tag: v0.68.1
  Mantle:
    :commit: e7e46253bb01ce39525d90aa69ed9e85e758bfc4
    :git: https://github.com/signalapp/Mantle
  MobileCoin:
    :git: https://github.com/mobilecoinofficial/MobileCoin-Swift
    :tag: v6.0.3
  SignalRingRTC:
    :git: https://github.com/signalapp/ringrtc
    :tag: v2.50.3
  SQLCipher:
    :git: https://github.com/signalapp/sqlcipher.git
    :tag: v4.6.1-f_barrierfsync
  YYImage:
    :commit: 62a4cede20bcf31da73d18163408e46a92f171c6
    :git: https://github.com/signalapp/YYImage

SPEC CHECKSUMS:
<<<<<<< HEAD
  AWSCore: 3d4b9508d6bc57d83d4efd44044e726dfd6c0cd1
  AWSDynamoDB: 82fff81abf57cda754c08680f7f5cf6a9e7a650d
  AWSS3: 20c6f122e962cdf6ddaf60f52422bb94da584026
=======
>>>>>>> 7d25f137
  blurhash: f588a9d659f4c742a325bbbbd438d1ef3c34af19
  BonMot: fb2b6a2209cb3149aca37b7131d49c051c04ae86
  CocoaLumberjack: 543c79c114dadc3b1aba95641d8738b06b05b646
  GRDB.swift: 1395cb3556df6b16ed69dfc74c3886abc75d2825
  LibMobileCoin: 4c76066a0aa8c614099da08e38562fd7b4b2d246
  libPhoneNumber-iOS: 1a34106b49dc6e12a7f37eb9aee7c64011509547
  LibSignalClient: 49734ef585f49a2166f2cd58b5a115051e01bce3
  libwebp: ef31cb50301c37eecb4440d126c2d53cc17991e8
  Logging: beeb016c9c80cf77042d62e83495816847ef108b
  lottie-ios: fcb5e73e17ba4c983140b7d21095c834b3087418
  Mantle: 2fa750afa478cd625a94230fbf1c13462f29395b
  MobileCoin: cd7f49d6eaa2d362e4c9f8324cae0cc3bc3c53b5
  PureLayout: f08c01b8dec00bb14a1fefa3de4c7d9c265df85e
  Reachability: fd0ecd23705e2599e4cceeb943222ae02296cbc6
  SignalRingRTC: 5243dbe1229f0e60be19560c13eb6016ce1cc0d0
  SQLCipher: ff2f045b20d675a73a70f7329395ddd4a2580063
  SwiftProtobuf: 4dbaffec76a39a8dc5da23b40af1a5dc01a4c02d
  YYImage: 3887e29d0418f57e031ae6b795d9d0a77592afbd

<<<<<<< HEAD
PODFILE CHECKSUM: 7c0d97575c81c92717c0c226b3210023e927fdf9
=======
PODFILE CHECKSUM: 7695cda1bcc3bdb78a7f3191d81e914f71104123
>>>>>>> 7d25f137

COCOAPODS: 1.16.2<|MERGE_RESOLUTION|>--- conflicted
+++ resolved
@@ -1,12 +1,4 @@
 PODS:
-<<<<<<< HEAD
-  - AWSCore (2.40.2)
-  - AWSDynamoDB (2.40.2):
-    - AWSCore (= 2.40.2)
-  - AWSS3 (2.40.2):
-    - AWSCore (= 2.40.2)
-=======
->>>>>>> 7d25f137
   - blurhash (0.0.1)
   - BonMot (6.0.0)
   - CocoaLumberjack (3.7.4):
@@ -55,12 +47,6 @@
     - YYImage/Core
 
 DEPENDENCIES:
-<<<<<<< HEAD
-  - AWSCore
-  - AWSDynamoDB
-  - AWSS3
-=======
->>>>>>> 7d25f137
   - blurhash (from `./ThirdParty/blurhash.podspec`)
   - BonMot
   - CocoaLumberjack
@@ -83,12 +69,6 @@
 
 SPEC REPOS:
   trunk:
-<<<<<<< HEAD
-    - AWSCore
-    - AWSDynamoDB
-    - AWSS3
-=======
->>>>>>> 7d25f137
     - BonMot
     - CocoaLumberjack
     - GRDB.swift
@@ -159,12 +139,6 @@
     :git: https://github.com/signalapp/YYImage
 
 SPEC CHECKSUMS:
-<<<<<<< HEAD
-  AWSCore: 3d4b9508d6bc57d83d4efd44044e726dfd6c0cd1
-  AWSDynamoDB: 82fff81abf57cda754c08680f7f5cf6a9e7a650d
-  AWSS3: 20c6f122e962cdf6ddaf60f52422bb94da584026
-=======
->>>>>>> 7d25f137
   blurhash: f588a9d659f4c742a325bbbbd438d1ef3c34af19
   BonMot: fb2b6a2209cb3149aca37b7131d49c051c04ae86
   CocoaLumberjack: 543c79c114dadc3b1aba95641d8738b06b05b646
@@ -184,10 +158,4 @@
   SwiftProtobuf: 4dbaffec76a39a8dc5da23b40af1a5dc01a4c02d
   YYImage: 3887e29d0418f57e031ae6b795d9d0a77592afbd
 
-<<<<<<< HEAD
-PODFILE CHECKSUM: 7c0d97575c81c92717c0c226b3210023e927fdf9
-=======
-PODFILE CHECKSUM: 7695cda1bcc3bdb78a7f3191d81e914f71104123
->>>>>>> 7d25f137
-
 COCOAPODS: 1.16.2